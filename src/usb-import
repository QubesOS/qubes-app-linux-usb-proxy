--- conflicted
+++ resolved
@@ -109,16 +109,12 @@
     53.3-480) speed=4 ;; # Wireless
     5000) speed=5 ;; # Super Speed
     *) ERROR "Invalid speed \"$untrusted_speed\" received." \
-<<<<<<< HEAD
-             "Expected \"1.5\", \"12\", \"480\", \"53.3-480\" or \"5000\"";;
-=======
-             "Expected \"1.5\", \"12\", \"480\", \"53.3-480\" or \"5000\"." \
+             "Expected \"1.5\", \"12\", \"480\", \"53.3-480\" or \"5000\". " \
              "If the remote side sent nothing, this could mean "\
              "  - the device is invalid or unplugged" \
              "  - the VM crashed" \
              "  - qubes-usb-proxy is not installed" \
              "  - ...";;
->>>>>>> 37b8503c
 esac
 # 32bit integer
 if [ "$untrusted_devid" -ge 0 -a "$untrusted_devid" -lt 4294967296 ]; then
